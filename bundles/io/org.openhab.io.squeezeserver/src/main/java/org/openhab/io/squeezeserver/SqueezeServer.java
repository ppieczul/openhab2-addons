--- conflicted
+++ resolved
@@ -50,10 +50,7 @@
 	// configuration defaults for optional properties
 	private static final int DEFAULT_CLI_PORT = 9090;
 	private static final int DEFAULT_WEB_PORT = 9000;
-<<<<<<< HEAD
-=======
 	private static final String DEFAULT_LANGUAGE = "en";
->>>>>>> d3971d86
 
 	// / regEx to validate SqueezeServer config
 	// <code>'^(squeeze:)(host|cliport|webport)=.+$'</code>
@@ -64,14 +61,11 @@
 	private static final Pattern PLAYER_CONFIG_PATTERN = Pattern
 			.compile("^(.*?)\\.(id)$");
 
-<<<<<<< HEAD
-=======
 	// / regEx to select the googleSpeak Language
 	// <code>'^(language)$'</code>
 	private static final Pattern LANGUAGE_CONFIG_PATTERN = Pattern
 			.compile("^(language)$");
 	
->>>>>>> d3971d86
 	private static final String NEW_LINE = System.getProperty("line.separator");
 
 	// the value by which the volume is changed by each INCREASE or
@@ -91,12 +85,9 @@
 	private final Map<String, SqueezePlayer> playersById = new ConcurrentHashMap<String, SqueezePlayer>();
 	private final Map<String, SqueezePlayer> playersByMacAddress = new ConcurrentHashMap<String, SqueezePlayer>();
 
-<<<<<<< HEAD
-=======
 	// language properties
 	private String language;
 	
->>>>>>> d3971d86
 	public synchronized boolean isConnected() {
 		if (clientSocket == null)
 			return false;
@@ -294,13 +285,10 @@
 		sendCommand(player.getMacAddress() + " show line1:" + line1 + " line2:"
 				+ line2 + " duration:" + String.valueOf(duration));
 	}
-<<<<<<< HEAD
-=======
 	
 	public String language() {
 		return language;
 	}
->>>>>>> d3971d86
 
 	/**
 	 * Send a command to the Squeeze Server.
@@ -338,10 +326,7 @@
 		host = null;
 		cliPort = DEFAULT_CLI_PORT;
 		webPort = DEFAULT_WEB_PORT;
-<<<<<<< HEAD
-=======
 		language = DEFAULT_LANGUAGE;
->>>>>>> d3971d86
 
 		playersById.clear();
 		playersByMacAddress.clear();
@@ -364,28 +349,17 @@
 
 			Matcher serverMatcher = SERVER_CONFIG_PATTERN.matcher(key);
 			Matcher playerMatcher = PLAYER_CONFIG_PATTERN.matcher(key);
-<<<<<<< HEAD
-=======
 			Matcher languageMatcher = LANGUAGE_CONFIG_PATTERN.matcher(key);
->>>>>>> d3971d86
 
 			String value = (String) config.get(key);
 
 			if (serverMatcher.matches()) {
 				String serverConfig = serverMatcher.group(2);
-<<<<<<< HEAD
-				if (serverConfig.equals("host")) {
-					host = value;
-				} else if (serverConfig.equals("cliport")) {
-					cliPort = Integer.valueOf(value);
-				} else if (serverConfig.equals("webport")) {
-=======
 				if (serverConfig.equals("host") && StringUtils.isNotBlank(value)) {
 					host = value;
 				} else if (serverConfig.equals("cliport") && StringUtils.isNotBlank(value)) {
 					cliPort = Integer.valueOf(value);
 				} else if (serverConfig.equals("webport") && StringUtils.isNotBlank(value)) {
->>>>>>> d3971d86
 					webPort = Integer.valueOf(value);
 				}
 			} else if (playerMatcher.matches()) {
@@ -395,13 +369,9 @@
 
 				playersById.put(playerId, player);
 				playersByMacAddress.put(macAddress, player);
-<<<<<<< HEAD
-			} else {
-=======
 			}  else if (languageMatcher.matches() && StringUtils.isNotBlank(value)) {
 				language=value;
 			}else {
->>>>>>> d3971d86
 				logger.warn("Unexpected or unsupported configuration: " + key
 						+ ". Ignoring.");
 			}
@@ -434,7 +404,6 @@
 			logger.error("Failed to start the Squeeze Server listener thread",
 					e);
 			return;
-<<<<<<< HEAD
 		}
 
 		logger.info("Squeeze Server connection started.");
@@ -457,30 +426,6 @@
 			listener = null;
 		}
 
-=======
-		}
-
-		logger.info("Squeeze Server connection started.");
-	}
-
-	private void disconnect() {
-		if (!isConnected())
-			return;
-
-		try {
-			listener.terminate();
-			clientSocket.close();
-		} catch (IOException e) {
-			logger.error(
-					"Error attempting to disconnect from Squeeze Server at "
-							+ host + ":" + cliPort, e);
-			return;
-		} finally {
-			clientSocket = null;
-			listener = null;
-		}
-
->>>>>>> d3971d86
 		logger.info("Squeeze Server connection stopped.");
 	}
 
