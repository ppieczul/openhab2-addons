--- conflicted
+++ resolved
@@ -245,17 +245,6 @@
 			case SerialApiGetInitData:
 				this.isConnected = true;
 				for(Integer nodeId : ((SerialApiGetInitDataMessageClass)processor).getNodes()) {
-<<<<<<< HEAD
-					// TODO: ****************** REMOVE BEFORE FLIGHT
-					if(nodeId != 10)
-						continue;
-					// TODO: ****************** REMOVE BEFORE FLIGHT!
-					
-					
-					
-					// Place nodes in the local ZWave Controller
-					ZWaveNode node = new ZWaveNode(this.homeId, nodeId, this);
-=======
 					ZWaveNode node = null;
 					try {
 						ZWaveNodeSerializer nodeSerializer = new ZWaveNodeSerializer();
@@ -327,7 +316,6 @@
 						node.setLocation(location);
 					}
 
->>>>>>> d3aa87e9
 					if(nodeId == this.ownNodeId) {
 						// This is the controller node.
 						// We already know the device type, id, manufacturer so set it here
